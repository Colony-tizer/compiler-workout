(* Opening a library for generic programming (https://github.com/dboulytchev/GT).
   The library provides "@type ..." syntax extension and plugins like show, etc.
*)
open GT 
    
(* Simple expressions: syntax and semantics *)
module Expr =
  struct
    
    (* The type for expressions. Note, in regular OCaml there is no "@type..." 
       notation, it came from GT. 
    *)
    @type t =
    (* integer constant *) | Const of int
    (* variable         *) | Var   of string
    (* binary operator  *) | Binop of string * t * t with show

    (* Available binary operators:
        !!                   --- disjunction
        &&                   --- conjunction
        ==, !=, <=, <, >=, > --- comparisons
        +, -                 --- addition, subtraction
        *, /, %              --- multiplication, division, reminder
    *)
                                                            
    (* State: a partial map from variables to integer values. *)
    type state = string -> int 

    (* Empty state: maps every variable into nothing. *)
    let empty = fun x -> failwith (Printf.sprintf "Undefined variable %s" x)

    (* Update: non-destructively "modifies" the state s by binding the variable x 
      to value v and returns the new state.
    *)
    let update x v s = fun y -> if x = y then v else s y

    (* Expression evaluator

          val eval : state -> t -> int
 
       Takes a state and an expression, and returns the value of the expression in 
       the given state.
    *)
    let castBoolToInt value =
      if value then 1 else 0;;
    let castIntToBool value =
      value <> 0;;

    let performOperation operator value1 value2 =
      match operator with
      | "!!" -> castBoolToInt(castIntToBool value1 || castIntToBool value2)
      | "&&" -> castBoolToInt(castIntToBool value1 && castIntToBool value2)
      | "==" -> castBoolToInt(value1 == value2)
      | "!=" -> castBoolToInt(value1 != value2)
      | "<=" -> castBoolToInt(value1 <= value2)
      | "<"  -> castBoolToInt(value1 < value2)
      | ">=" -> castBoolToInt(value1 >= value2)
      | ">"  -> castBoolToInt(value1 > value2)
      | "+"  -> value1 + value2
      | "-"  -> value1 - value2
      | "*"  -> value1 * value2
      | "/"  -> value1 / value2
      | "%"  -> value1 mod value2
      |  _   -> failwith (Printf.sprintf "Undefined operator %s" operator)
    ;;

    let rec eval state expression =
      match expression with
      | Const (c) -> c
      | Var (var) -> state var
      | Binop (operator, value1, value2) ->
         let eval_val1 = eval state value1 in
         let eval_val2 = eval state value2 in
         performOperation operator eval_val1 eval_val2
    ;;

  end
                    
(* Simple statements: syntax and sematics *)
module Stmt =
  struct

    (* The type for statements *)
    @type t =
    (* read into the variable           *) | Read   of string
    (* write the value of an expression *) | Write  of Expr.t
    (* assignment                       *) | Assign of string * Expr.t
    (* composition                      *) | Seq    of t * t with show

    (* The type of configuration: a state, an input stream, an output stream *)
    type config = Expr.state * int list * int list 

    (* Statement evaluator

          val eval : config -> t -> config

       Takes a configuration and a statement, and returns another configuration
<<<<<<< HEAD
     *)
    let rec eval config stmt = match config, stmt with
      | (s, z::i, o), (Read x)        -> (Expr.update x z s, i, o)
      | (s, i, o),    (Write e)       -> (s, i, o @ [Expr.eval s e])
      | (s, i, o),    (Assign (x, e)) -> (Expr.update x (Expr.eval s e) s, i, o)
      | _,            (Seq (t1, t2))  -> let config' = eval config t1 in eval config' t2
    ;;
  end
  (* The top-level definitions *)
  
  (* The top-level syntax category is statement *)
  type t = Stmt.t    
       
  (* Top-level evaluator
 
      eval : int list -> t -> int list
 
    Takes a program and its input stream, and returns the output stream
   *)
   let eval i p =
     let _, _, o = Stmt.eval (Expr.empty, i, []) p in o
   ;;
=======
    *)
    let eval _ = failwith "Not implemented yet"
                                                         
  end

(* The top-level definitions *)

(* The top-level syntax category is statement *)
type t = Stmt.t    

(* Top-level evaluator

     eval : int list -> t -> int list

   Takes a program and its input stream, and returns the output stream
*)
let eval i p =
  let _, _, o = Stmt.eval (Expr.empty, i, []) p in o
>>>>>>> 8fa786b5
<|MERGE_RESOLUTION|>--- conflicted
+++ resolved
@@ -95,7 +95,6 @@
           val eval : config -> t -> config
 
        Takes a configuration and a statement, and returns another configuration
-<<<<<<< HEAD
      *)
     let rec eval config stmt = match config, stmt with
       | (s, z::i, o), (Read x)        -> (Expr.update x z s, i, o)
@@ -117,24 +116,4 @@
    *)
    let eval i p =
      let _, _, o = Stmt.eval (Expr.empty, i, []) p in o
-   ;;
-=======
-    *)
-    let eval _ = failwith "Not implemented yet"
-                                                         
-  end
-
-(* The top-level definitions *)
-
-(* The top-level syntax category is statement *)
-type t = Stmt.t    
-
-(* Top-level evaluator
-
-     eval : int list -> t -> int list
-
-   Takes a program and its input stream, and returns the output stream
-*)
-let eval i p =
-  let _, _, o = Stmt.eval (Expr.empty, i, []) p in o
->>>>>>> 8fa786b5
+   ;;